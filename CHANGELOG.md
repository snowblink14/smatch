
# Changelog

## Unreleased

<<<<<<< HEAD
(no unreleased changes yet)

## [1.0.3]

**Release date: 2020-05-30**

> Note: due to an issue with deployment, this was released as v1.0.3.2

* Smatch version is taken from git tag (see [#22])
* Add CI/CD configuration (see PR [#23])
* Better handle deinversion of special roles ([#10])
* Get `smatch-table.py` working again (part of PR [#27])
=======
* Python 2 support is removed ([#31])
* Python 3.8 support is added
* Smatch version is taken from git tag (see [#22][])
* Add CI/CD configuration (see PR [#23][])
* Better handle deinversion of special roles ([#10][])
* Get `smatch-table.py` working again (part of PR [#27][])
>>>>>>> 9bf4b0e7
* Add `tests/` subdirectory and `test_top.py` ([#25])
* Make TOP relation's value a constant string and not the top node's
  concept to avoid double-penalizing different top concepts ([#25])

## [1.0.2]

**Release date: 2019-12-24**

* Windows support ([#19])

## [1.0.1]

**Release date: 2018-08-21**

* Refactor to allow programmatic usage ([#14])


## [1.0]

**Release date: 2018-08-12**

* Add Smatch to PyPI ([#5])


## Pre-1.0

The following are taken from an old `update_log` file:

* Update: 01/08/2017

  Person involved: Shu Cai

  A bit refactoring and cleanup for easier debugging and better code quality.
  This change does not affect the functionality of smatch.

* Update: 12/18/2016

  Person involved: Shu Cai

  Add an error message for AMR parsing error, and fix a bug introduced
  by a typo in the previous commit.

* Update: 12/14/2016

  Person involved: Shu Cai

  Fix a bug introduced in 11/06/2016: not supporting multiple
  same-name relationships

  Thanks Miguel Ballesteros (miguel.ballesteros@ibm.com) to bring this up.

* Update: 11/14/2016

  Person involved: Jon May

  Fix a bug: quoted and unquoted strings match (propagation of old bug
  to github) Thanks William Dolan

* Update: 11/06/2016

  Person involved: Shu Cai

  Fix a bug: not supporting multiple relationships between two (same) nodes

  Thanks Marco Damonte (s1333293@sms.ed.ac.uk) for finding this bug!

* Update: 1/9/2016

  Person involved: Guntis Barzdins and Didzis Gosko

  Fixed small crash bug

* Update: 12/21/2015

  Person involved: Jon May

  Fixed treatment of quoted strings to allow special characters to be
  actually part of the string.

  Empty double quoted strings also allowed

* Update: 01/18/2015

  Person involved: Shu Cai

  Code cleanup and bug fix. Add detailed comment to the code.

  Thanks Yoav Artzi (yoav@cs.washington.edu) for finding a bug and
  fixing it.

* Update: 04/04/2013

  Person involved: Shu Cai

  Add Software_architecture.pdf. Minor changes to the smatch.py and
  smatch-table.py (comments and add --pr option)

  Minor changes to the README.txt and smatch_guide.pdf

* Update: 03/20/2013

  Person involved: Shu Cai

  Minor changes to the documents: smatch_guide.txt and smatch_guide.pdf

* Update: 03/19/2013

  Person involved: Shu Cai

  Document update. The latest documents are smatch_guide.txt and
  smatch_guide.pdf (same content)

  Add some sample files to the directory: sample_file_list,
  test_input1, test_input2

* Update: 03/17/2013

  Person involved: Shu Cai

  Interface change of smatch.py and smatch-table.py. Using this
  version does not require esem-format-check.pl. (All versions before
  v0.5 require esem-format-check.pl to check the format of AMR)
  Instead it needs amr.py.

  It now accepts one-AMR-per-line format as well as other formats of AMR.

  smatch.py now equals to smatch-v0.5.py
  smatch-table.py now equals to smatch-table-v0.3.py

* Update: 09/14/2012

  Person involved: Shu Cai

  Bug fix of smatch.py and smatch-table.py. smatch-v0.1.py
  smatch-v0.2.py smatch-v0.3.py smatch-v0.4.py smatch-table-v0.1.py
  smatch-table-v0.2.py was created.

  smatch.py now equals to smatch-v0.4.py

  smatch-table.py now equals to smatch-table-v0.2.py

  smatch.py runs with a smart initialization, which matches words with
  the same value first, then randomly select other variable
  mappings. 4 restarts is applied.

* Update: 08/22/2012

  Person involved: Shu Cai

  Minor bug fix of smatch.py. smatch-v2.py was created.

  - smatch.py-> smatch-v1.py
  - smatch-v2.py-> smatch.py

  No change of interface


[1.0.3]: https://pypi.org/project/smatch/1.0.3.2/
[1.0.2]: https://pypi.org/project/smatch/1.0.2/
[1.0.1]: https://pypi.org/project/smatch/1.0.1/
[1.0]: https://pypi.org/project/smatch/1.0.post2/

[#5]: https://github.com/snowblink14/smatch/issues/5
[#7]: https://github.com/snowblink14/smatch/issues/7
[#10]: https://github.com/snowblink14/smatch/issues/10
[#14]: https://github.com/snowblink14/smatch/issues/14
[#19]: https://github.com/snowblink14/smatch/issues/19
[#22]: https://github.com/snowblink14/smatch/issues/22
[#23]: https://github.com/snowblink14/smatch/pull/23
[#25]: https://github.com/snowblink14/smatch/pull/25
[#27]: https://github.com/snowblink14/smatch/pull/27
[#31]: https://github.com/snowblink14/smatch/issues/31
<|MERGE_RESOLUTION|>--- conflicted
+++ resolved
@@ -3,7 +3,6 @@
 
 ## Unreleased
 
-<<<<<<< HEAD
 (no unreleased changes yet)
 
 ## [1.0.3]
@@ -12,18 +11,12 @@
 
 > Note: due to an issue with deployment, this was released as v1.0.3.2
 
+* Python 2 support is removed ([#31])
+* Python 3.8 support is added
 * Smatch version is taken from git tag (see [#22])
 * Add CI/CD configuration (see PR [#23])
 * Better handle deinversion of special roles ([#10])
 * Get `smatch-table.py` working again (part of PR [#27])
-=======
-* Python 2 support is removed ([#31])
-* Python 3.8 support is added
-* Smatch version is taken from git tag (see [#22][])
-* Add CI/CD configuration (see PR [#23][])
-* Better handle deinversion of special roles ([#10][])
-* Get `smatch-table.py` working again (part of PR [#27][])
->>>>>>> 9bf4b0e7
 * Add `tests/` subdirectory and `test_top.py` ([#25])
 * Make TOP relation's value a constant string and not the top node's
   concept to avoid double-penalizing different top concepts ([#25])
